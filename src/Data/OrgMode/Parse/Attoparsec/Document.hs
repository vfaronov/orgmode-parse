module Data.OrgMode.Parse.Attoparsec.Document (
 parseDocument
) where

import           Control.Applicative                    ((<$>), (<*>))
import           Data.Attoparsec.Text
import           Data.Attoparsec.Types                  as TP
import           Data.OrgMode.Parse.Attoparsec.Headings
<<<<<<< HEAD
import           Data.OrgMode.Parse.Attoparsec.Section (nonHeaderLine)
=======
import           Data.OrgMode.Parse.Attoparsec.Section  (nonHeaderLine)
import           Data.OrgMode.Parse.Types
import           Data.Text                              (Text, unlines)
import           Prelude                                hiding (unlines)
>>>>>>> a0c30ce0

------------------------------------------------------------------------------
parseDocument :: [Text] -> TP.Parser Text Document
parseDocument otherKeywords =
  Document
    <$> (unlines <$> many' nonHeaderLine)
    <*> many' (headingBelowLevel otherKeywords 0)<|MERGE_RESOLUTION|>--- conflicted
+++ resolved
@@ -6,14 +6,10 @@
 import           Data.Attoparsec.Text
 import           Data.Attoparsec.Types                  as TP
 import           Data.OrgMode.Parse.Attoparsec.Headings
-<<<<<<< HEAD
-import           Data.OrgMode.Parse.Attoparsec.Section (nonHeaderLine)
-=======
 import           Data.OrgMode.Parse.Attoparsec.Section  (nonHeaderLine)
 import           Data.OrgMode.Parse.Types
 import           Data.Text                              (Text, unlines)
 import           Prelude                                hiding (unlines)
->>>>>>> a0c30ce0
 
 ------------------------------------------------------------------------------
 parseDocument :: [Text] -> TP.Parser Text Document
